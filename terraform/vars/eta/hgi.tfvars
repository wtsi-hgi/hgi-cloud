# Networks that offer and internal service
workstations_subnet_cidr  = "192.168.224.0/27"
build_subnet_cidr         = "192.168.224.64/27"
management_subnet_cidr    = "192.168.224.128/27"
local_dns_nameservers     = ["192.168.224.158", "192.168.224.157", "192.168.224.156"]

# Accessories/Clustering/Consensus/Quorum networks
consensus_subnet_cidr     = "192.168.225.0/27"

<<<<<<< HEAD
main_subnet_cidr          = "192.168.226.0/23"

deployment_owner          = "hermes"
=======
main_subnet_cidr          = "192.168.226.0/23"
>>>>>>> 6af4a014
<|MERGE_RESOLUTION|>--- conflicted
+++ resolved
@@ -7,10 +7,4 @@
 # Accessories/Clustering/Consensus/Quorum networks
 consensus_subnet_cidr     = "192.168.225.0/27"
 
-<<<<<<< HEAD
-main_subnet_cidr          = "192.168.226.0/23"
-
-deployment_owner          = "hermes"
-=======
-main_subnet_cidr          = "192.168.226.0/23"
->>>>>>> 6af4a014
+main_subnet_cidr          = "192.168.226.0/23"