# provider "openstack" { version = "~> 1.16" }
# provider "template" { version = "~> 2.1" }

data "openstack_networking_secgroup_v2" "secgroup" {
  count = "${length(var.security_groups)}"
  name  = "${element(var.security_groups, count.index)}"
}

data "openstack_networking_network_v2" "network" {
<<<<<<< HEAD
  name  = "${var.datacenter}-${var.programme}-${var.env}-network-hermes-${var.network_name}"
}

resource "openstack_networking_port_v2" "port" {
  name                = "${var.datacenter}-${var.programme}-${var.env}-port-hermes-${var.network_name}-${var.deployment_name}-${var.role_name}-${format("%02d", count.index + 1)}"
=======
  name  = "${var.datacenter}-${var.programme}-${var.env}-network-${var.network_name}"
}

resource "openstack_networking_port_v2" "port" {
  name                = "${var.datacenter}-${var.programme}-${var.env}-port-${var.network_name}-${var.deployment_owner}-${var.deployment_name}-${var.role_name}-${format("%02d", count.index + 1)}"
>>>>>>> 6af4a014
  count               = "${var.count}"
  network_id          = "${data.openstack_networking_network_v2.network.id}"
  admin_state_up      = "true"
  security_group_ids  = ["${data.openstack_networking_secgroup_v2.secgroup.*.id}"]
}<|MERGE_RESOLUTION|>--- conflicted
+++ resolved
@@ -7,19 +7,11 @@
 }
 
 data "openstack_networking_network_v2" "network" {
-<<<<<<< HEAD
-  name  = "${var.datacenter}-${var.programme}-${var.env}-network-hermes-${var.network_name}"
-}
-
-resource "openstack_networking_port_v2" "port" {
-  name                = "${var.datacenter}-${var.programme}-${var.env}-port-hermes-${var.network_name}-${var.deployment_name}-${var.role_name}-${format("%02d", count.index + 1)}"
-=======
   name  = "${var.datacenter}-${var.programme}-${var.env}-network-${var.network_name}"
 }
 
 resource "openstack_networking_port_v2" "port" {
   name                = "${var.datacenter}-${var.programme}-${var.env}-port-${var.network_name}-${var.deployment_owner}-${var.deployment_name}-${var.role_name}-${format("%02d", count.index + 1)}"
->>>>>>> 6af4a014
   count               = "${var.count}"
   network_id          = "${data.openstack_networking_network_v2.network.id}"
   admin_state_up      = "true"
