---
# Do not change the values in this file, unless you know what are you doing.
# Aa a rule of thumb, never change a value unless you are sure of the implications.

# Basic Configuration.

# The following values are safe for the user to copy in their own file and
# customize. Being safe, doesn't mean the result will be a working cluster: for
# instance, if you change the version of spark, you also want to be sure there
# is a spark binary distribution with the same version, available to be
# downloaded and installed.

anaconda_distribution: 2019.03-Linux-x86_64
anaconda_python_version: "3.7"
aws_java_sdk_version: "1.7.4"
hadoop_version: "2.7.1"
java_jdk_version: "8"
spark_hadoop_profile: "2.7"
spark_version: "2.4.3"
hail_version: "0.2.18"

# A list of extra jars that the users might want to install. It is possible to
# install them with a different name.
hail_extra_jars:
  - filename: "aws-java-sdk-{{ aws_java_sdk_version }}.jar"
    url: "http://search.maven.org/remotecontent?filepath=com/amazonaws/aws-java-sdk/{{ aws_java_sdk_version }}/aws-java-sdk-{{ aws_java_sdk_version }}.jar"
  - filename: "hadoop-aws-{{ hadoop_version }}.jar"
    url: "https://search.maven.org/remotecontent?filepath=org/apache/hadoop/hadoop-aws/{{ hadoop_version }}/hadoop-aws-{{ hadoop_version }}.jar"

# A list of extra Debian/Ubuntu packages that the users might want to install.
hail_extra_apt: []

# A list of extra python modules (in the anaconda distribution) that the user
# might want to install.
hail_extra_pip: []

# Advanced Configuration

base_user_name: hgi
base_user_uid: 10000
base_user_home: "/opt/sanger.ac.uk/{{ base_user_name }}"
base_user_groups:
  - name: informatics
    gid: 11000
base_user_shell: /bin/bash

base_group_name: "{{ base_user_name }}"
base_group_gid: "{{ base_user_uid }}"

base_source_dir: "{{ base_user_home }}/src"
base_download_dir: "{{ base_user_home }}/download"
base_bin_dir: "{{ base_user_home }}/bin"

base_install_owner: "{{ base_user_name }}"
base_install_group: "{{ base_group_name }}"
base_install_dir: "{{ base_user_home }}"
base_install_mode: "ug+rw,o-w"

anaconda_source_dir: "{{ base_source_dir }}"
anaconda_download_dir: "{{ base_download_dir }}"
anaconda_install_dir: "{{ base_install_dir }}"

anaconda_install_owner: "{{ base_install_owner }}"
anaconda_install_group: "{{ base_install_group }}"
anaconda_install_mode: "{{ base_install_mode }}"

hadoop_user_name: "{{ base_user_name }}"
hadoop_group_name: "{{ hadoop_user_name }}"

hadoop_download_dir: "{{ base_download_dir }}"
hadoop_install_dir: "{{ base_install_dir }}"

hadoop_home: "{{ hadoop_install_dir }}/hadoop-{{ hadoop_version }}"

hadoop_install_owner: "{{ hadoop_user_name }}"
hadoop_install_group: "{{ hadoop_group_name }}"
hadoop_install_mode: "{{ base_install_mode }}"

hadoop_pid_dir: "{{ hadoop_home }}/run"
hadoop_log_dir: "{{ hadoop_home }}/log"
hadoop_tmp_dir: "{{ hadoop_home }}/tmp"

spark_user_name: "{{ base_user_name }}"
spark_group_name: "{{ base_group_name }}"

spark_source_dir: "{{ base_source_dir }}"
spark_download_dir: "{{ base_download_dir }}"
spark_install_dir: "{{ base_user_home }}"

spark_install_owner: "{{ base_install_owner }}"
spark_install_group: "{{ base_install_group }}"
spark_install_mode: "{{ base_install_mode }}"

spark_distribution_name: "netlib-hadoop{{ spark_hadoop_profile }}"
spark_distribution_basename: "spark-{{ spark_version }}-bin-{{ spark_distribution_name }}"
spark_distribution_url: "https://eta-hgi-bucket-hermes.cog.sanger.ac.uk/download/spark-{{ spark_version }}/{{ spark_distribution_basename }}.tgz"
spark_home: "{{ spark_install_dir }}/{{ spark_distribution_basename }}"
spark_pid_dir: "{{ spark_home }}/run"
spark_log_dir: "{{ spark_home }}/log"
spark_work_dir: "{{ spark_home }}/work"
spark_conf_dir: "{{ spark_home }}/conf"

spark_master_port: 7077

<<<<<<< HEAD
spark_env_sh: {}
=======
spark_env_extras:
  AWS_ACCESS_KEY_ID: "{{ aws_access_key_id }}"
  AWS_SECRET_ACCESS_KEY: "{{ aws_secret_access_key }}"
>>>>>>> c3ab5bd9

spark_local_dirs:
  - /mnt/tmpfs

spark_jars:
  - "{{ anaconda_install_dir }}/anaconda3/lib/python{{ anaconda_python_version }}/site-packages/hail/hail-all-spark.jar"
  - "{{ spark_install_dir }}/jars/*.jar"

spark_defaults_conf:
  # SparkContext Configuration
  spark.master: "spark://spark-master:{{ spark_master_port }}"
  spark.sql.files.maxPartitionBytes: "42949672960"
  spark.sql.files.openCostInBytes: "42949672960"

  spark.driver.host: spark-master
  spark.driver.bindAddress: 0.0.0.0
  spark.driver.memory: "{{ (ansible_memtotal_mb - 2048) | int() }}m"
  spark.driver.maxResultSize: 0

  spark.executor.memory: "{{ (ansible_memtotal_mb - 2048) | int() }}m"
  spark.executor.instances: 1

  spark.jars: "{{ spark_jars | join(',') }}"

  spark.serializer: "org.apache.spark.serializer.KryoSerializer"
  spark.kryo.registrator: "is.hail.kryo.HailKryoRegistrator"

  # Hadoop Configuration for S3
  spark.hadoop.fs.s3a.impl: "org.apache.hadoop.fs.s3a.S3AFileSystem"
  spark.hadoop.fs.s3a.endpoint: "{{ aws_s3_endpoint }}"
  spark.hadoop.fs.s3a.access.key: "{{ aws_access_key_id }}"
  spark.hadoop.fs.s3a.secret.key: "{{ aws_secret_access_key }}"
  spark.hadoop.fs.s3a.connection.maximum: 100
  # spark.hadoop.fs.s3a.bucket.<bucket_name>.aws.credentials.provider:  org.apache.hadoop.fs.s3a.AnonymousAWSCredentialsProvider
  spark.ui.reverseProxy: true
  spark.ui.reverseProxyUrl: "http://{{ spark_master_external_address | default('localhost', true) }}/spark"


# Logger levels set to the official defaults
# Ref: https://github.com/apache/spark/blob/master/conf/log4j.properties.template
spark_log4j_extras:
  - name: log4j.logger.org.apache.spark.repl.Main
    value: WARN
  - name: log4j.logger.org.spark_project.jetty
    value: WARN
  - name: log4j.logger.org.spark_project.jetty.util.component.AbstractLifeCycle
    value: ERROR
  - name: log4j.logger.org.apache.spark.repl.SparkIMain$exprTyper
    value: INFO
  - name: log4j.logger.org.apache.spark.repl.SparkILoop$SparkILoopInterpreter
    value: INFO
  - name: log4j.logger.org.apache.parquet
    value: ERROR
  - name: log4j.logger.parquet
    value: ERROR
  - name: log4j.logger.org.apache.hadoop.hive.metastore.RetryingHMSHandler
    value: FATAL
  - name: log4j.logger.org.apache.hadoop.hive.ql.exec.FunctionRegistry
    value: ERROR

spark_sysctl_params:
  - name: kernel.msgmnb
    value: 65536
  - name: kernel.msgmax
    value: 65536
  - name: net.ipv4.tcp_max_tw_buckets
    value: 4000000
  - name: net.core.rmem_max
    value: 67108864
  - name: net.core.wmem_max
    value: 67108864
  - name: net.core.optmem_max
    value: 67108864
  - name: net.ipv4.tcp_rmem
    value: 4096 16777216 67108864
  - name: net.ipv4.tcp_wmem
    value: 4096 16777216 67108864
  - name: net.ipv4.tcp_mem
    value: 67108864 67108864 67108864
  - name: net.core.somaxconn
    value: 640000
  - name: net.core.netdev_max_backlog
    value: 250000
  - name: net.ipv4.tcp_max_syn_backlog
    value: 200000
  - name: net.ipv4.tcp_dsack
    value: 0
  - name: net.ipv4.tcp_sack
    value: 0
  - name: net.ipv4.tcp_window_scaling
    value: 1
  - name: net.ipv4.ip_local_port_range
    value: 8196 65535
  - name: net.ipv4.ip_local_reserved_ports
    # TODO: ensure spark_master_port spark_master_backend_port are on this list
    value: 7077,7337,8000-8088,8141,8188,8440-8485,8651-8670,8788,8983,9083,9898,10000-10033,10200,11000,13562,15000,19888,45454,50010,50020,50030,50060,50070,50075,50090,50091,50470,50475,50100,50105,50111,60010-60030
  - name: net.ipv4.tcp_retries2
    value: 10
  - name: net.ipv4.tcp_rfc1337
    value: 1
  - name: net.ipv4.tcp_fin_timeout
    value: 5
  - name: net.ipv4.tcp_keepalive_intvl
    value: 15
  - name: net.ipv4.tcp_keepalive_probes
    value: 5
  - name: vm.min_free_kbytes
    value: 204800
  - name: vm.page-cluster
    value: 20
  - name: vm.swappiness
    value: 10
  - name: fs.file-max
    value: 5049800

hail_install_dir: "{{ base_install_dir }}"
hail_install_owner: "{{ base_install_owner }}"
hail_install_group: "{{ base_install_group }}"
hail_install_mode: "{{ base_install_mode }}"

hail_home: "{{ hail_install_dir }}/hail"
hail_volume_keyfile: "{{ hail_install_dir }}/keyfile"
hail_volume_password: "{{ password }}"
hail_volume_device: /dev/vdb

jupyter_notebookapp_base_url: jupyter
jupyter_notebookapp_config:
  c.NotebookApp.allow_origin: "'*'"
  c.NotebookApp.base_url: "'{{ jupyter_notebookapp_base_url }}'"
  c.NotebookApp.ip: "'0.0.0.0'"
  c.NotebookApp.notebook_dir: "'{{ hail_install_dir }}/jupyter/data'"
  c.NotebookApp.open_browser: "False"
  c.NotebookApp.allow_password_change: "False"
  c.NotebookApp.quit_button: "False"

terraform_version: 0.11.14
terraform_sha256sum: 9b9a4492738c69077b079e595f5b2a9ef1bc4e8fb5596610f69a6f322a8af8dd

packer_version: 1.4.1
packer_sha256sum: b713ea79a6fb131e27d65ec3f2227f36932540e71820288c3c5ad770b565ecd7

provisioning_repo: https://gitlab.internal.sanger.ac.uk/hgi/hgi-systems-cluster-spark.git
provisioning_version: v0.5
provisioning_image_version: v0.5
provisioning_image_basename: "{{ datacenter }}-{{ programme }}-docker-provisioning-base-{{ provisioning_image_version }}.tar"
provisioning_image_url: "https://{{ datacenter }}-{{ programme }}-bucket-ld14.cog.sanger.ac.uk/download/containers/docker"<|MERGE_RESOLUTION|>--- conflicted
+++ resolved
@@ -102,13 +102,9 @@
 
 spark_master_port: 7077
 
-<<<<<<< HEAD
 spark_env_sh: {}
-=======
-spark_env_extras:
   AWS_ACCESS_KEY_ID: "{{ aws_access_key_id }}"
   AWS_SECRET_ACCESS_KEY: "{{ aws_secret_access_key }}"
->>>>>>> c3ab5bd9
 
 spark_local_dirs:
   - /mnt/tmpfs
